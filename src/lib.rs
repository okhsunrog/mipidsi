--- conflicted
+++ resolved
@@ -184,20 +184,12 @@
     /// # let mut display = mipidsi::_mock::new_mock_display();
     /// display.set_orientation(Orientation::default().rotate(Rotation::Deg180)).unwrap();
     /// ```
-<<<<<<< HEAD
     pub async fn set_orientation(
         &mut self,
         orientation: options::Orientation,
     ) -> Result<(), DI::Error> {
-        self.madctl = self.madctl.with_orientation(orientation); // set orientation
-        self.di.write_command(self.madctl).await?;
-
-        Ok(())
-=======
-    pub fn set_orientation(&mut self, orientation: options::Orientation) -> Result<(), DI::Error> {
         self.options.orientation = orientation;
-        self.model.update_options(&mut self.di, &self.options)
->>>>>>> d85192a9
+        self.model.update_options(&mut self.di, &self.options).await
     }
 
     ///
@@ -266,11 +258,7 @@
     {
         self.set_address_window(sx, sy, ex, ey).await?;
 
-<<<<<<< HEAD
-        self.di.write_command(dcs::WriteMemoryStart).await?;
-=======
-        M::write_memory_start(&mut self.di)?;
->>>>>>> d85192a9
+        M::write_memory_start(&mut self.di).await?;
 
         M::ColorFormat::send_pixels(&mut self.di, colors).await
     }
@@ -295,23 +283,7 @@
         top_fixed_area: u16,
         bottom_fixed_area: u16,
     ) -> Result<(), DI::Error> {
-<<<<<<< HEAD
-        let rows = M::FRAMEBUFFER_SIZE.1;
-
-        let vscrdef = if top_fixed_area + bottom_fixed_area > rows {
-            dcs::SetScrollArea::new(rows, 0, 0)
-        } else {
-            dcs::SetScrollArea::new(
-                top_fixed_area,
-                rows - top_fixed_area - bottom_fixed_area,
-                bottom_fixed_area,
-            )
-        };
-
-        self.di.write_command(vscrdef).await
-=======
-        M::set_vertical_scroll_region(&mut self.di, top_fixed_area, bottom_fixed_area)
->>>>>>> d85192a9
+        M::set_vertical_scroll_region(&mut self.di, top_fixed_area, bottom_fixed_area).await
     }
 
     /// Sets the vertical scroll offset.
@@ -321,14 +293,8 @@
     ///
     /// Use [`set_vertical_scroll_region`](Self::set_vertical_scroll_region) to setup the scroll region, before
     /// using this method.
-<<<<<<< HEAD
     pub async fn set_vertical_scroll_offset(&mut self, offset: u16) -> Result<(), DI::Error> {
-        let vscad = dcs::SetScrollStart::new(offset);
-        self.di.write_command(vscad).await
-=======
-    pub fn set_vertical_scroll_offset(&mut self, offset: u16) -> Result<(), DI::Error> {
-        M::set_vertical_scroll_offset(&mut self.di, offset)
->>>>>>> d85192a9
+        M::set_vertical_scroll_offset(&mut self.di, offset).await
     }
 
     ///
@@ -362,14 +328,6 @@
 
         let (sx, sy, ex, ey) = (sx + offset.0, sy + offset.1, ex + offset.0, ey + offset.1);
 
-<<<<<<< HEAD
-        self.di
-            .write_command(dcs::SetColumnAddress::new(sx, ex))
-            .await?;
-        self.di
-            .write_command(dcs::SetPageAddress::new(sy, ey))
-            .await
-=======
         M::update_address_window(
             &mut self.di,
             self.options.orientation.rotation,
@@ -378,7 +336,7 @@
             ex,
             ey,
         )
->>>>>>> d85192a9
+        .await
     }
 
     ///
@@ -388,13 +346,7 @@
         &mut self,
         tearing_effect: options::TearingEffect,
     ) -> Result<(), DI::Error> {
-<<<<<<< HEAD
-        self.di
-            .write_command(dcs::SetTearingEffect::new(tearing_effect))
-            .await
-=======
-        M::set_tearing_effect(&mut self.di, tearing_effect, &self.options)
->>>>>>> d85192a9
+        M::set_tearing_effect(&mut self.di, tearing_effect, &self.options).await
     }
 
     ///
@@ -408,15 +360,8 @@
     /// Puts the display to sleep, reducing power consumption.
     /// Need to call [Self::wake] before issuing other commands
     ///
-<<<<<<< HEAD
     pub async fn sleep<D: DelayNs>(&mut self, delay: &mut D) -> Result<(), DI::Error> {
-        self.di.write_command(dcs::EnterSleepMode).await?;
-        // All supported models requires a 120ms delay before issuing other commands
-        delay.delay_us(120_000).await;
-=======
-    pub fn sleep<D: DelayNs>(&mut self, delay: &mut D) -> Result<(), DI::Error> {
-        M::sleep(&mut self.di, delay)?;
->>>>>>> d85192a9
+        M::sleep(&mut self.di, delay).await?;
         self.sleeping = true;
         Ok(())
     }
@@ -424,15 +369,8 @@
     ///
     /// Wakes the display after it's been set to sleep via [Self::sleep]
     ///
-<<<<<<< HEAD
     pub async fn wake<D: DelayNs>(&mut self, delay: &mut D) -> Result<(), DI::Error> {
-        self.di.write_command(dcs::ExitSleepMode).await?;
-        // ST7789 and st7735s have the highest minimal delay of 120ms
-        delay.delay_us(120_000).await;
-=======
-    pub fn wake<D: DelayNs>(&mut self, delay: &mut D) -> Result<(), DI::Error> {
-        M::wake(&mut self.di, delay)?;
->>>>>>> d85192a9
+        M::wake(&mut self.di, delay).await?;
         self.sleeping = false;
         Ok(())
     }
